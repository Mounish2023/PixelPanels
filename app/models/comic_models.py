"""Pydantic models for the Comic Creator API."""
from google.cloud.storage import bucket
from pydantic import BaseModel, Field, model_validator
from typing import List, Optional, Dict, Any
from datetime import datetime, timezone, timedelta
from enum import Enum
from azure.storage.blob import BlobServiceClient, BlobSasPermissions, generate_blob_sas
from config import settings

class ComicStatus(str, Enum):
    """Status of comic generation."""
    PENDING = "pending"
    GENERATING_STORY = "generating_story"
    GENERATING_PANELS ="generating_panels"
    GENERATING_IMAGES = "generating_images"
    GENERATING_AUDIO = "generating_audio"
    COMPLETED = "completed"
    FAILED = "failed"

class StoryPrompt(BaseModel):
    """Request model for generating a comic story."""
    prompt: str = Field(..., description="The main prompt for the story")
    style: str = Field("child-friendly fantasy", description="Style of the story")
    character_names: Optional[List[str]] = Field(None, description="List of character names to include")
    num_panels: int = Field(10, description="Number of panels in the comic", ge=1, le=20)

class ComicProgress(BaseModel):
    """Response model for comic generation progress."""
    id: str
    status: ComicStatus
    current_step: int
    total_steps: int
    message: str
<<<<<<< HEAD
    story: Optional[str] = None
    panels: Optional[List[Panel]] = None
    panel_image_urls: Optional[List[str]] = None
    audio_url: Optional[str] = None
=======
>>>>>>> fd2ac856
    created_at: datetime = Field(default_factory=datetime.utcnow)
    updated_at: datetime = Field(default_factory=datetime.utcnow)

    class Config:
        json_encoders = {
            datetime: lambda v: v.isoformat(),
        }
        use_enum_values = True

class ComicResponse(BaseModel):
    """Response model for comic generation result."""
    success: bool
    message: str
    data: Optional[Dict[str, Any]] = None
    error: Optional[str] = None

class searchComicResponse(BaseModel):
    """Response model for comic search result."""
    id: int
    title: str
    thumbnail_url: str
    view_count: int
    created_at: datetime
    creator: str

    @model_validator(mode='before')
    def build_thumbnail_url(cls, values):
        if values.get("thumbnail_url"):
            values["thumbnail_url"] = make_thumbnail_url(values["thumbnail_url"])
        return values

def make_thumbnail_url(thumbnail_url: str) -> str:
    sas_token = generate_blob_sas(
        account_name=settings.STORAGE_ACCOUNT_NAME,
        container_name=settings.CONTAINER_NAME,
        account_key=settings.STORAGE_ACCOUNT_KEY,
        blob_name=thumbnail_url,
        permission=BlobSasPermissions(read=True),
        expiry=datetime.now(timezone.utc) + timedelta(hours=1)  # Token valid for 1 hour
    )
    container_name = settings.CONTAINER_NAME

    return f"https://{settings.STORAGE_ACCOUNT_NAME}.blob.core.windows.net/{container_name}/{thumbnail_url}?{sas_token}"
<|MERGE_RESOLUTION|>--- conflicted
+++ resolved
@@ -31,13 +31,10 @@
     current_step: int
     total_steps: int
     message: str
-<<<<<<< HEAD
     story: Optional[str] = None
     panels: Optional[List[Panel]] = None
     panel_image_urls: Optional[List[str]] = None
     audio_url: Optional[str] = None
-=======
->>>>>>> fd2ac856
     created_at: datetime = Field(default_factory=datetime.utcnow)
     updated_at: datetime = Field(default_factory=datetime.utcnow)
 
