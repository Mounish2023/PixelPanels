"""Main FastAPI application."""
<<<<<<< HEAD
from fastapi import FastAPI
from scalar_fastapi import get_scalar_api_reference
from fastapi.middleware.cors import CORSMiddleware

=======

from fastapi import FastAPI
from fastapi.middleware.cors import CORSMiddleware
>>>>>>> fd2ac856
from loguru import logger
from contextlib import asynccontextmanager
from app.config import settings
<<<<<<< HEAD
from app.routes import comic_routes
from contextlib import asynccontextmanager
from app.database import BlobContainerClientSingleton
=======
from app.routes import comic_routes, interaction_routes, explore_routes
from app.models.database import Base
from app.database import engine
>>>>>>> fd2ac856

# Configure logging
logger.add("app.log", rotation="500 MB", level="INFO")

<<<<<<< HEAD
@asynccontextmanager
async def lifespan(app: FastAPI):
    await BlobContainerClientSingleton.get_instance()
    yield
    await BlobContainerClientSingleton.close_instance()
=======
async def create_db_and_tables():
    """Create database and tables."""
    async with engine.begin() as conn:
        await conn.run_sync(Base.metadata.create_all)
    logger.info("Database and tables created.")
>>>>>>> fd2ac856

def create_app() -> FastAPI:
    """Create and configure the FastAPI application."""

    @asynccontextmanager
    async def lifespan(app: FastAPI):
        """Startup event handler."""
        logger.info("Starting up...")
        await create_db_and_tables()
        yield
        logger.info("Shutting down...")

    app = FastAPI(
        title=settings.APP_NAME,
        description="AI Comic Creator API",
        version="0.1.0",
        debug=settings.DEBUG,
        lifespan=lifespan
    )

    # Configure CORS
    app.add_middleware(
        CORSMiddleware,
        allow_origins=["*"],  # In production, specify your frontend domain
        allow_credentials=True,
        allow_methods=["*"],
        allow_headers=["*"],
    )

    # Include API routes
    app.include_router(
        comic_routes.router,
        prefix="/api/v1/comics",
        tags=["comics"]
    )

    app.include_router(
        interaction_routes.router,
        prefix="/api/v1/interactions",
        tags=["interactions"]
    )

    app.include_router(
        explore_routes.router,
        prefix="/api/v1/explore",
        tags=["explore"]
    )

    # Health check endpoint
    @app.get("/health")
    async def health_check():
        """Health check endpoint."""
        return {"status": "healthy"}

<<<<<<< HEAD
    @app.get("/scalar")
    async def get_scalar_docs():
        """Get Scalar documentation."""
        return get_scalar_api_reference(
            openapi_url=app.openapi_url,
            title=app.title,
        )
    
=======
>>>>>>> fd2ac856
    return app

# Create the FastAPI application
app = create_app()

if __name__ == "__main__":
    import uvicorn
    uvicorn.run("app.main:app", host="0.0.0.0", port=8000, reload=settings.DEBUG)<|MERGE_RESOLUTION|>--- conflicted
+++ resolved
@@ -1,43 +1,23 @@
 """Main FastAPI application."""
-<<<<<<< HEAD
 from fastapi import FastAPI
 from scalar_fastapi import get_scalar_api_reference
 from fastapi.middleware.cors import CORSMiddleware
 
-=======
-
-from fastapi import FastAPI
-from fastapi.middleware.cors import CORSMiddleware
->>>>>>> fd2ac856
 from loguru import logger
 from contextlib import asynccontextmanager
 from app.config import settings
-<<<<<<< HEAD
 from app.routes import comic_routes
 from contextlib import asynccontextmanager
 from app.database import BlobContainerClientSingleton
-=======
-from app.routes import comic_routes, interaction_routes, explore_routes
-from app.models.database import Base
-from app.database import engine
->>>>>>> fd2ac856
 
 # Configure logging
 logger.add("app.log", rotation="500 MB", level="INFO")
 
-<<<<<<< HEAD
 @asynccontextmanager
 async def lifespan(app: FastAPI):
     await BlobContainerClientSingleton.get_instance()
     yield
     await BlobContainerClientSingleton.close_instance()
-=======
-async def create_db_and_tables():
-    """Create database and tables."""
-    async with engine.begin() as conn:
-        await conn.run_sync(Base.metadata.create_all)
-    logger.info("Database and tables created.")
->>>>>>> fd2ac856
 
 def create_app() -> FastAPI:
     """Create and configure the FastAPI application."""
@@ -54,6 +34,8 @@
         title=settings.APP_NAME,
         description="AI Comic Creator API",
         version="0.1.0",
+        debug=settings.DEBUG,
+        lifespan=lifespan
         debug=settings.DEBUG,
         lifespan=lifespan
     )
@@ -92,7 +74,6 @@
         """Health check endpoint."""
         return {"status": "healthy"}
 
-<<<<<<< HEAD
     @app.get("/scalar")
     async def get_scalar_docs():
         """Get Scalar documentation."""
@@ -101,8 +82,6 @@
             title=app.title,
         )
     
-=======
->>>>>>> fd2ac856
     return app
 
 # Create the FastAPI application
